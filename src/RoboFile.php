--- conflicted
+++ resolved
@@ -17,11 +17,7 @@
    * @return string
    */
   protected function getTmpDir() {
-<<<<<<< HEAD
-    return getcwd() . '/tmp' . rand() . time();
-=======
     return realpath(sys_get_temp_dir()) . DIRECTORY_SEPARATOR . '/drupal-scaffold-drupal8-' . time();
->>>>>>> ec16ba7d
   }
 
   /**
@@ -61,19 +57,6 @@
 
     $this->stopOnFail();
 
-<<<<<<< HEAD
-    $confDirOriginalPerms = FALSE;
-    if (is_dir($confDir)) {
-      $confDirOriginalPerms = fileperms($confDir);
-      $this->taskFilesystemStack()
-        ->chmod($confDir, 0755)
-        ->run();
-    }
-
-    $this->taskFilesystemStack()
-      ->mkdir($tmpDir)
-      ->mkdir($confDir)
-=======
     $fs = $this->taskFilesystemStack()
       ->mkdir($tmpDir);
 
@@ -86,7 +69,6 @@
     }
 
     $fs->chmod($confDir, 0755)
->>>>>>> ec16ba7d
       ->run();
 
     // Make sure we have an empty temp dir.
