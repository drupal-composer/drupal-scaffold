--- conflicted
+++ resolved
@@ -8,14 +8,9 @@
         "composer-plugin-api": "^1.0.0",
         "guzzlehttp/guzzle": "~6.2",
         "codegyre/robo": "^0.7.1",
-<<<<<<< HEAD
         "pear/archive_tar": "~1.4",
-        "ext-curl": "*"
-=======
-        "pear/archive_tar": "~1.0",
         "ext-curl": "*",
         "ext-zlib": "*"
->>>>>>> 13bd565b
     },
     "autoload": {
         "psr-4": {
